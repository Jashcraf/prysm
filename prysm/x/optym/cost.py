"""Cost functions, aka figures of merit for models."""
from prysm.mathops import np


<<<<<<< HEAD
def bias_and_gain_invariant_error(I, D, mask=None):
    """Bias and gain invariant variant of mean square error.

    Parameters
    ----------
    I : numpy.ndarray
        "model data"
    D : numpy.ndarray
        "truth data"
    mask : numpy.ndarray, optional
        True where M should contribute to the cost, False where it should not

    Returns
    -------
    float, numpy.ndarray
        cost, dcost/dM

    """
    I = I[mask]  # NOQA
    D = D[mask]
=======
def bias_and_gain_invariant_error(I, D, mask):  # NOQA
    """Bias and gain invariant error.

    This cost function computes internal least mean squares estimates of the
    overall bias (DC pedestal) and gain between the signal I and D.  This
    objective is useful when the overall signal level is ambiguous in phase
    retrieval type problems, and can significantly help stabilize the
    optimization process.

    See also: mean_square_error

    Parameters
    ----------
    I : numpy.ndarray
        'intensity' or model data, any float dtype, any shape
    D : numpy.ndarray
        'data' or true mesaurement to be matched, any float dtype, any shape
    mask : numpy.ndarray
        logical array with elements to keep (True) or exclude (False)

    Returns
    -------
    float, numpy.ndarray
        cost, dcost/dI


    """
    if mask is not None:
        grad = np.zeros_like(I)
        I = I[mask]  # NOQA
        D = D[mask]

>>>>>>> ed339dcf
    Ihat = I - I.mean()  # zero mean
    Dhat = D - D.mean()

    N = I.size

    num = (Ihat*Dhat).sum()
    den = (Ihat*Ihat).sum()
    alpha = num/den

    alphaI = alpha*I

    beta = (D-alphaI)/N

    R = 1/((D*D).sum())
    raw_err = (alphaI + beta) - D
    err = R*(raw_err*raw_err).sum()
<<<<<<< HEAD

    grad = np.zeros_like(I)
    grad[mask] = 2*R*alpha*raw_err
=======
    # 2 is from raw_err squared
    # R is multiplied and not part of the differentiation, pass-through
    # likewise with alpha
    grad = 2*R*alpha*raw_err

    if mask is not None:
        grad2 = np.zeros(mask.shape, dtype=I.dtype)
        grad2[mask] = grad
        grad = grad2

>>>>>>> ed339dcf
    return err, grad


def mean_square_error(M, D, mask=None):
    """Mean square error.

    Parameters
    ----------
    M : numpy.ndarray
        "model data"
    D : numpy.ndarray
        "truth data"
    mask : numpy.ndarray, optional
        True where M should contribute to the cost, False where it should not

    Returns
    -------
    float, numpy.ndarray
        cost, dcost/dM

    """
    diff = (M-D)
    if mask is not None:
        diff = diff[mask]

    alpha = 1 / diff.size
    cost = (diff*diff).sum() * alpha

    # backprop
    if mask is not None:
        grad = np.zeros_like(M)
        grad[mask] = 2 * alpha * diff
    else:
        grad = 2 * alpha * diff

    return cost, grad


def negative_loglikelihood(y, yhat, mask=None):
    """Negative log likelihood.

    Parameters
    ----------
    y : numpy.ndarray
        predicted values; typically the output of a model
    yhat : numpy.ndarray
        truth or target values
    mask : numpy.ndarray, optional
        True where M should contribute to the cost, False where it should not

    Returns
    -------
    float, numpy.ndarray
        cost, dcost/dy

    """
    if mask is not None:
        y = y[mask]
        yhat = yhat[mask]

    sub1 = 1-y
    sub2 = 1-yhat
    prefix = 1/y.size  #               1-yhat        1-y  # NOQA flake8 doesn't like comment starting with space
    cost = -prefix * (yhat*np.log(y) + (sub2)*np.log(sub1)).sum()

    #                   1-yhat  1-y
    dcost = (-yhat/y) + (sub2)/(sub1)
    dcost *= prefix

    if mask is not None:
        dcost2 = np.zeros(mask.shape, dtype=y.dtype)
        dcost2[mask] = dcost
        dcost = dcost2

    return cost, dcost<|MERGE_RESOLUTION|>--- conflicted
+++ resolved
@@ -2,28 +2,6 @@
 from prysm.mathops import np
 
 
-<<<<<<< HEAD
-def bias_and_gain_invariant_error(I, D, mask=None):
-    """Bias and gain invariant variant of mean square error.
-
-    Parameters
-    ----------
-    I : numpy.ndarray
-        "model data"
-    D : numpy.ndarray
-        "truth data"
-    mask : numpy.ndarray, optional
-        True where M should contribute to the cost, False where it should not
-
-    Returns
-    -------
-    float, numpy.ndarray
-        cost, dcost/dM
-
-    """
-    I = I[mask]  # NOQA
-    D = D[mask]
-=======
 def bias_and_gain_invariant_error(I, D, mask):  # NOQA
     """Bias and gain invariant error.
 
@@ -56,7 +34,6 @@
         I = I[mask]  # NOQA
         D = D[mask]
 
->>>>>>> ed339dcf
     Ihat = I - I.mean()  # zero mean
     Dhat = D - D.mean()
 
@@ -73,11 +50,6 @@
     R = 1/((D*D).sum())
     raw_err = (alphaI + beta) - D
     err = R*(raw_err*raw_err).sum()
-<<<<<<< HEAD
-
-    grad = np.zeros_like(I)
-    grad[mask] = 2*R*alpha*raw_err
-=======
     # 2 is from raw_err squared
     # R is multiplied and not part of the differentiation, pass-through
     # likewise with alpha
@@ -88,7 +60,6 @@
         grad2[mask] = grad
         grad = grad2
 
->>>>>>> ed339dcf
     return err, grad
 
 
