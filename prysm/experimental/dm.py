"""Deformable Mirrors."""

import warnings

import numpy as truenp

from prysm.mathops import np, fft
from prysm.fttools import forward_ft_unit, fourier_resample
from prysm.convolution import apply_transfer_functions
from prysm.coordinates import (
    make_xy_grid,
    make_rotation_matrix,
    apply_rotation_matrix,
    xyXY_to_pixels,
    regularize,
)


def prepare_actuator_lattice(shape, Nact, sep, mask, dtype):
    """Prepare a lattice of actuators.

    Usage guide:
    returns a dict of
    {
        mask; shape Nact
        actuators; shape Nact
        poke_arr; shape shape
        ixx; shape (truthy part of mask)
        iyy; shape (truthy part of mask)
    }

    assign poke_arr[iyy, ixx] = actuators[mask] in the next step
    """
    if mask is None:
        mask = np.ones(Nact, dtype=bool)

    actuators = np.zeros(Nact, dtype=dtype)

    cy, cx = [s//2 for s in shape]
    Nactx, Nacty = Nact
    skip_samples_x, skip_samples_y = sep
    # python trick; floor division (//) rounds to negative inf, not zero
    # because FFT grid alignment biases things to the left, if Nact is odd
    # we want more on the negative side;
    # this will make that so
    neg_extreme_x = cx + -Nactx//2 * skip_samples_x
    neg_extreme_y = cy + -Nacty//2 * skip_samples_y
    pos_extreme_x = cx + Nactx//2 * skip_samples_x
    pos_extreme_y = cy + Nacty//2 * skip_samples_y

    # ix = np.arange(neg_extreme_x, pos_extreme_x+skip_samples_x, skip_samples_x)
    # iy = np.arange(neg_extreme_y, pos_extreme_y+skip_samples_y, skip_samples_y)
    # ixx, iyy = np.meshgrid(ix, iy)
    # ixx = ixx[mask]
    # iyy = iyy[mask]
    ix = slice(neg_extreme_x, pos_extreme_x, skip_samples_x)
    iy = slice(neg_extreme_y, pos_extreme_y, skip_samples_y)
    ixx = ix
    iyy = iy

    poke_arr = np.zeros(shape, dtype=dtype)
    return {
        'mask': mask,
        'actuators': actuators,
        'poke_arr': poke_arr,
        'ixx': ixx,
        'iyy': iyy,
    }


class DM:
    """A DM whose actuators fill a rectangular region on a perfect grid, and have the same influence function."""
<<<<<<< HEAD
    def __init__(self, x, y, ifn, Nact=50, sep=10, shift=(0, 0), rot=(0, 10, 0), upsample=1, mask=None):
=======
    def __init__(self, ifn, Nact=50, sep=10, shift=(0, 0), rot=(0, 0, 0), upsample=1, spline_order=3, mask=None):
>>>>>>> 99c02939
        """Create a new DM model.

        This model is based on convolution of a 'poke lattice' with the influence
        function.  It has the following idiosyncracies:

            1.  The poke lattice is always "FFT centered" on the array, i.e.
                centered on the sample which would contain the DC frequency bin
                after an FFT.
            2.  The rotation is applied in the same sampling as ifn
            3.  Shifts and resizing are applied using a Fourier method and not
                subject to quantization

        Parameters
        ----------
        ifn : numpy.ndarray
            influence function; assumes the same for all actuators and must
            be the same shape as (x,y).  Assumed centered on N//2th sample of x, y.
            Assumed to be well-conditioned for use in convolution, i.e.
            compact compared to the array holding it
        Nact : int or tuple of int, length 2
            (X, Y) actuator counts
        sep : int or tuple of int, length 2
            (X, Y) actuator separation, samples of influence function
        shift : tuple of float, length 2
            (X, Y) shift of the actuator grid to (x, y), units of x influence
            function sampling.  E.g., influence function on 0.1 mm grid, shift=1
            = 0.1 mm shift.  Positive numbers describe (rightward, downward)
            shifts in image coordinates (origin lower left).
        rot : tuple of int, length <= 3
            (Z, Y, X) rotations; see coordinates.make_rotation_matrix
        upsample : float
            upsampling factor used in determining output resolution, if it is different
            to the resolution of ifn.
<<<<<<< HEAD
            For example, suppose sep=0.4 (400 um), and the sampling of ifn is
            dx = 40 um, 10 samples per poke.  Then a 512x512 array spans a 20.48
            millimeter diameter.  If you wish to span that 20.48 millimeter
            diameter with 256 samples, upsample=0.5 will do so.
            The user must take care to ensure the rendered surface is band-limited
            at the output resolution.  If ifn is at least critically sampled,
            then upsample > 1 will always be band limited.  No checks are done
            by this code to verify as such.  Aliasing-defeating features of the
            resampler are disabled, as they reduce accuracy for bandlimited
            inputs.
=======
>>>>>>> 99c02939
        mask : numpy.ndarray
            boolean ndarray of shape Nact used to suppress/delete/exclude
            actuators; 1=keep, 0=suppress

        """
        if isinstance(Nact, int):
            Nact = (Nact, Nact)
        if isinstance(sep, int):
            sep = (sep, sep)

        x, y = make_xy_grid(ifn.shape, dx=1)

        # stash inputs and some computed values on self
        self.ifn = ifn
        self.Ifn = fft.fft2(ifn)
        self.Nact = Nact
        self.sep = sep
        self.shift = shift
        self.obliquity = truenp.cos(truenp.radians(truenp.linalg.norm(rot)))
        self.rot = rot
        self.upsample = upsample

        # prepare the poke array and supplimentary integer arrays needed to
        # copy it into the working array
        out = prepare_actuator_lattice(ifn.shape, Nact, sep, mask, dtype=x.dtype)
        self.mask = out['mask']
        self.actuators = out['actuators']
        self.actuators_work = np.zeros_like(self.actuators)
        self.poke_arr = out['poke_arr']
        self.ixx = out['ixx']
        self.iyy = out['iyy']

        # rotation data
        self.rotmat = make_rotation_matrix(rot)
        XY = apply_rotation_matrix(self.rotmat, x, y)
        XY2 = xyXY_to_pixels((x, y), XY)
        self.XY = XY
        self.XY2 = XY2
        self.needs_rot = True
        if np.allclose(rot, [0, 0, 0]):
            self.needs_rot = False

        # shift data
        if shift[0] != 0 or shift[1] != 0:
            # caps = Fourier variable (x -> X, y -> Y)
            # make 2pi/px phase ramps in 1D (much faster)
            # then broadcast them to 2D when they're used as transfer functions
            # in a Fourier convolution
            Y, X = [forward_ft_unit(1, s, shift=False) for s in x.shape]
            Xramp = np.exp(X * (-2j * np.pi * shift[0]))
            Yramp = np.exp(Y * (-2j * np.pi * shift[1]))
            shpx = x.shape
            shpy = tuple(reversed(x.shape))
            Xramp = np.broadcast_to(Xramp, shpx)
            Yramp = np.broadcast_to(Yramp, shpy).T
            self.Xramp = Xramp
            self.Yramp = Yramp
            self.tf = [self.Ifn * self.Xramp * self.Yramp]
        else:
            self.tf = [self.Ifn]

    def render(self, wfe=True, out=None):
        """Render the DM's surface figure or wavefront error.

        Parameters
        ----------
        wfe : bool, optional
            if True, converts the "native" surface figure error into
            reflected wavefront error, by multiplying by 2 times the obliquity.
            obliquity is the cosine of the rotation vector.
        out : numpy.ndarray
            output array to place the output in,
            if None, a new output array is allocated.
            If not None and self.upsample == 1, an extra copy will be performed
            and a warning emitted

        Returns
        -------
        numpy.ndarray
            surface figure error or wfe, projected into the beam normal
            by self.rot

        """
        # optimization (or not):
        # actuators is small, say 40x40
        # while poke_arr is ~= 10x the resolution (400x400)
        #
        # it is most optimal to set the values of poke_arr based on the mask
        # however, for such small arrays it makes little difference and the
        # code appears much less expressive
        # what is here is ~99.1% of the speed with better legibility

        # potential "bug" - it is assumed the content of actuators_work
        # where the actuators are masked off is zero, or whatever the desired
        # sticking value is.  If the expected behavior for masked actuators
        # changes over the life of this instance, the user may be surprised
        # OTOH, it may be a "feature" that stuck actuators, etc, may be
        # adjusted in this way rather elegantly
        self.actuators_work[self.mask] = self.actuators[self.mask]
        self.poke_arr[self.iyy, self.ixx] = self.actuators_work

        # self.dx is unused inside apply tf, but :shrug:
<<<<<<< HEAD
        sfe = apply_transfer_functions(self.poke_arr, self.dx, self.tf)
        if self.needs_rot:
            warped = regularize(xy=None, XY=self.XY, z=sfe, XY2=self.XY2)
        else:
            warped = sfe
=======
        sfe = apply_transfer_functions(self.poke_arr, None, self.tf)
        warped = regularize(xy=None, XY=self.XY, z=sfe, XY2=self.XY2)
>>>>>>> 99c02939
        if wfe:
            warped *= (2*self.obliquity)

        if self.upsample != 1:
            warped = fourier_resample(warped, self.upsample)
        else:
            if out is not None:
                warnings.warn('prysm/DM: out was not None when upsample=1.  A wasteful extra copy was performed which reduces performance.')
                out[:] = warped[:]  # copy all elements
                warped = out
        return warped<|MERGE_RESOLUTION|>--- conflicted
+++ resolved
@@ -70,11 +70,7 @@
 
 class DM:
     """A DM whose actuators fill a rectangular region on a perfect grid, and have the same influence function."""
-<<<<<<< HEAD
-    def __init__(self, x, y, ifn, Nact=50, sep=10, shift=(0, 0), rot=(0, 10, 0), upsample=1, mask=None):
-=======
     def __init__(self, ifn, Nact=50, sep=10, shift=(0, 0), rot=(0, 0, 0), upsample=1, spline_order=3, mask=None):
->>>>>>> 99c02939
         """Create a new DM model.
 
         This model is based on convolution of a 'poke lattice' with the influence
@@ -108,19 +104,6 @@
         upsample : float
             upsampling factor used in determining output resolution, if it is different
             to the resolution of ifn.
-<<<<<<< HEAD
-            For example, suppose sep=0.4 (400 um), and the sampling of ifn is
-            dx = 40 um, 10 samples per poke.  Then a 512x512 array spans a 20.48
-            millimeter diameter.  If you wish to span that 20.48 millimeter
-            diameter with 256 samples, upsample=0.5 will do so.
-            The user must take care to ensure the rendered surface is band-limited
-            at the output resolution.  If ifn is at least critically sampled,
-            then upsample > 1 will always be band limited.  No checks are done
-            by this code to verify as such.  Aliasing-defeating features of the
-            resampler are disabled, as they reduce accuracy for bandlimited
-            inputs.
-=======
->>>>>>> 99c02939
         mask : numpy.ndarray
             boolean ndarray of shape Nact used to suppress/delete/exclude
             actuators; 1=keep, 0=suppress
@@ -223,16 +206,11 @@
         self.poke_arr[self.iyy, self.ixx] = self.actuators_work
 
         # self.dx is unused inside apply tf, but :shrug:
-<<<<<<< HEAD
-        sfe = apply_transfer_functions(self.poke_arr, self.dx, self.tf)
+        sfe = apply_transfer_functions(self.poke_arr, None, self.tf)
         if self.needs_rot:
             warped = regularize(xy=None, XY=self.XY, z=sfe, XY2=self.XY2)
         else:
             warped = sfe
-=======
-        sfe = apply_transfer_functions(self.poke_arr, None, self.tf)
-        warped = regularize(xy=None, XY=self.XY, z=sfe, XY2=self.XY2)
->>>>>>> 99c02939
         if wfe:
             warped *= (2*self.obliquity)
 
